--- conflicted
+++ resolved
@@ -13,6 +13,7 @@
     "async": "~0.2.10",
     "bcrypt-nodejs": "~0.0.3",
     "cheerio": "~0.13.1",
+    "clockwork": "~0.1.1",
     "connect-assets": "~3.0.0-beta1",
     "connect-mongo": "~0.4.0",
     "csso": "~1.3.11",
@@ -42,18 +43,8 @@
     "twilio": "~1.5.0",
     "twit": "~1.1.12",
     "underscore": "~1.6.0",
-<<<<<<< HEAD
     "uglify-js": "~2.4.12",
     "validator": "~3.3.0"
-=======
-    "paypal-rest-sdk": "~0.6.4",
-    "connect-mongo": "~0.4.0",
-    "twilio": "~1.5.0",
-    "clockwork": "~0.1.1",
-    "validator": "~3.3.0",
-    "csso": "~1.3.11",
-    "uglify-js": "~2.4.12"
->>>>>>> 8f98108d
   },
   "devDependencies": {
     "chai": "~1.9.0",
