--- conflicted
+++ resolved
@@ -34,12 +34,8 @@
     "lusca": "^1.0.2",
     "method-override": "^2.3.1",
     "mongoose": "^3.8.21",
-<<<<<<< HEAD
-    "morgan": "^1.5.0",
+    "morgan": "^1.5.1",
     "multer": "^0.1.6",
-=======
-    "morgan": "^1.5.1",
->>>>>>> 035e207c
     "node-foursquare": "^0.2.1",
     "node-linkedin": "^0.3.4",
     "node-sass": "^1.2.3",
