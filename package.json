--- conflicted
+++ resolved
@@ -64,20 +64,12 @@
   },
   "devDependencies": {
     "chai": "^3.5.0",
-<<<<<<< HEAD
-    "eslint": "^3.9.1",
-    "eslint-config-airbnb-base": "^11.3.1",
-    "eslint-plugin-import": "^2.7.0",
-    "mocha": "^3.5.0",
-    "sinon": "^2.4.1",
-=======
     "eslint": "^3.19.0",
     "eslint-config-airbnb-base": "^11.1.3",
     "eslint-plugin-chai-friendly": "^0.2.0",
     "eslint-plugin-import": "^2.1.0",
     "mocha": "^3.1.2",
     "sinon": "^2.0.0",
->>>>>>> 766dc427
     "sinon-mongoose": "^1.3.0",
     "supertest": "^3.0.0"
   },
